--- conflicted
+++ resolved
@@ -1,12 +1,6 @@
-<<<<<<< HEAD
 # QR code decoder / reader for PHP
-This is a PHP library to detect and decode QR-codes.
-This is first and only QR code reader that works without extensions.
-=======
-# QR code decoder for PHP
-This is a PHP library to detect and decode QR-codes.
->>>>>>> 3404961f
-Ported from [ZXing library](https://github.com/zxing/zxing) 
+This is a PHP library to detect and decode QR-codes.<br />This is first and only QR code reader that works without extensions.<br />
+Ported from [ZXing library](https://github.com/zxing/zxing)
 
 ## Usage 
 ```php
